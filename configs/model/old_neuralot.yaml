name: old_neuralot
checkpoint: null
device: cuda

kwargs:
<<<<<<< HEAD
  cell_set_len: 64
  hidden_dim: 512
=======
  cell_set_len: 512
  hidden_dim: 328
>>>>>>> 9661e351
  loss: energy
  confidence_head: False
  n_encoder_layers: 4
  n_decoder_layers: 4
  predict_residual: True
<<<<<<< HEAD
  residual_decoder: False
=======
  softplus: True
  freeze_pert: False
  transformer_decoder: False
  finetune_vci_decoder: False
  residual_decoder: False
  batch_encoder: False
>>>>>>> 9661e351
  nb_decoder: False
  distributional_loss: energy
  transformer_backbone_key: GPT2
  transformer_backbone_kwargs:
      n_positions: ${model.kwargs.cell_set_len}
      n_embd: ${model.kwargs.hidden_dim}
      d_inner: 1024
      n_layer: 8
      n_head: 8
      resid_pdrop: 0.0
      embd_pdrop: 0.0
      attn_pdrop: 0.0
      use_cache: false<|MERGE_RESOLUTION|>--- conflicted
+++ resolved
@@ -3,28 +3,19 @@
 device: cuda
 
 kwargs:
-<<<<<<< HEAD
-  cell_set_len: 64
-  hidden_dim: 512
-=======
   cell_set_len: 512
   hidden_dim: 328
->>>>>>> 9661e351
   loss: energy
   confidence_head: False
   n_encoder_layers: 4
   n_decoder_layers: 4
   predict_residual: True
-<<<<<<< HEAD
-  residual_decoder: False
-=======
   softplus: True
   freeze_pert: False
   transformer_decoder: False
   finetune_vci_decoder: False
   residual_decoder: False
   batch_encoder: False
->>>>>>> 9661e351
   nb_decoder: False
   distributional_loss: energy
   transformer_backbone_key: GPT2
