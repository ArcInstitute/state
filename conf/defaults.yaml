--- conflicted
+++ resolved
@@ -26,14 +26,8 @@
 embeddings:
   current: evo2
   esm2:
-<<<<<<< HEAD
-    # embedding_file: /large_storage/ctc/ML/data/cell/misc/Homo_sapiens.GRCh38.gene_symbol_to_embedding_ESM2.pt
-    embedding_file: /scratch/ctc/ML/uce/all_species_pe_tokens.torch
-    cnt: 19790
-=======
     all_embeddings: /large_storage/ctc/ML/data/cell/misc/all_tokens.torch
     ds_emb_mapping: /large_storage/ctc/ML/data/cell/misc/Homo_sapiens.GRCh38.gene_symbol_to_embedding_ESM2.pt
->>>>>>> e4f62a65
     size: 5120
   evo2:
     all_embeddings: /large_storage/ctc/projects/vci/scbasecamp/all_species_Evo2.torch
@@ -70,18 +64,6 @@
   val: /scratch/ctc/ML/uce/npz_val_datasets.csv
   data_dir: /large_experiments/ctc/ML/data/cell/observational/ # Only used for npz files
   # this is a map for each dataset's columns mapping them to a global gene ordering
-<<<<<<< HEAD
-  protein_emb_file_format: /scratch/ctc/ML/uce/reduced_datasets_to_pe_chrom_5120_new.torch
-
-  # ds_type: h5ad # npz, h5ad, or filtered_h5ad
-  # train: /scratch/ctc/ML/uce/h5ad_train_dataset.csv
-  # val: /scratch/ctc/ML/uce/h5ad_val_dataset.csv
-  # data_dir: /large_experiments/goodarzilab/mohsen/cellxgene/processed
-  # # this is a map for each dataset's columns mapping them to a global gene ordering
-  # protein_emb_file_format: /large_storage/ctc/datasets/vci/training/gene_embidx_mapping.torch
-
-=======
->>>>>>> e4f62a65
   pad_length: 2048
   pad_token_idx: 0
   cls_token_idx: 3
@@ -89,11 +71,8 @@
   P: 512
   N: 512
   num_cells:  36238464 # TODO: Is this required
-<<<<<<< HEAD
-=======
   filter: false
   valid_genes_masks: null # For scBasecamp: /large_storage/ctc/projects/vci/scbasecamp/valid_gene_index_Evo2.torch
->>>>>>> e4f62a65
 
   overrides:
     rpe1_top5000_variable: /large_storage/ctc/datasets/vci/validation/rpe1_top5000_variable.h5ad
