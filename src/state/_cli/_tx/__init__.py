--- conflicted
+++ resolved
@@ -13,7 +13,6 @@
 def add_arguments_tx(parser: ap.ArgumentParser):
     """Add transcriptomic commands to the parser"""
     subparsers = parser.add_subparsers(required=True, dest="subcommand")
-<<<<<<< HEAD
 
     # Train
     desc = """description:
@@ -37,10 +36,13 @@
     add_arguments_infer(
         subparsers.add_parser("infer", description=desc, formatter_class=CustomFormatter)
     )
-=======
-    add_arguments_train(subparsers.add_parser("train", add_help=False))
-    add_arguments_predict(subparsers.add_parser("predict"))
-    add_arguments_infer(subparsers.add_parser("infer"))
-    add_arguments_preprocess_train(subparsers.add_parser("preprocess_train"))
-    add_arguments_preprocess_infer(subparsers.add_parser("preprocess_infer"))
->>>>>>> efff9da5
+
+    # Preprocess: train
+    desc = """description:
+  Preprocess a dataset for training."""
+    add_arguments_preprocess_train(subparsers.add_parser("preprocess_train", description=desc, formatter_class=CustomFormatter))
+
+    # Preprocess: infer
+    desc = """description:
+  Preprocess a dataset for inference."""
+    add_arguments_preprocess_infer(subparsers.add_parser("preprocess_infer", description=desc, formatter_class=CustomFormatter))
